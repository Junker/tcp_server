--- conflicted
+++ resolved
@@ -35,55 +35,36 @@
 	if err != nil {
 		t.Fatal("Failed to connect to test server")
 	}
-<<<<<<< HEAD
-	conn.Write([]byte("Test message\n"))
-
-	time.Sleep(100 * time.Millisecond)
-
-=======
 	_, err = conn.Write([]byte("Test message\n"))
 	if err != nil {
 		t.Fatal("Failed to send test message.")
 	}
->>>>>>> 035a34bf
 	conn.Close()
 
 	wg.Wait()
 
-<<<<<<< HEAD
-	server.Close()
-
-	Convey("Messages should be equal", t, func() {
-		So(messageText, ShouldEqual, "Test message\n")
-	})
-	Convey("It should receive new client callback", t, func() {
-		So(newClient, ShouldEqual, true)
-	})
-	Convey("It should receive message callback", t, func() {
-		So(messageReceived, ShouldEqual, true)
-	})
-	Convey("It should receive connection closed callback", t, func() {
-		So(connectinClosed, ShouldEqual, true)
-	})
+	if messageText != "Test message\n" {
+		t.Error("received wrong message")
+	}
 }
 
 func Test_accepting_new_client_callback_different_terminator(t *testing.T) {
-	server := buildTestServer()
+	server := New("localhost:9998")
 
-	var messageReceived bool
+	var wg sync.WaitGroup
+	wg.Add(3)
+
 	var messageText string
-	var newClient bool
-	var connectinClosed bool
 
 	server.OnNewClient(func(c *Client) {
-		newClient = true
+		wg.Done()
 	})
 	server.OnNewMessage(func(c *Client, message string) {
-		messageReceived = true
+		wg.Done()
 		messageText = message
 	})
 	server.OnClientConnectionClosed(func(c *Client, err error) {
-		connectinClosed = true
+		wg.Done()
 	})
 	server.MessageTerminator = '\u0000'
 	go server.Listen()
@@ -92,36 +73,19 @@
 	// If test fails - increase this value
 	time.Sleep(10 * time.Millisecond)
 
-	conn, err := net.Dial("tcp", "localhost:9999")
+	conn, err := net.Dial("tcp", "localhost:9998")
 	if err != nil {
 		t.Fatal("Failed to connect to test server")
 	}
-	conn.Write([]byte("Test message\u0000"))
-
-	time.Sleep(100 * time.Millisecond)
-
+	_, err = conn.Write([]byte("Test message\u0000"))
+	if err != nil {
+		t.Fatal("Failed to send test message.")
+	}
 	conn.Close()
 
-	// Wait for server
-	time.Sleep(10 * time.Millisecond)
+	wg.Wait()
 
-	server.Close()
-
-	Convey("Messages should be equal", t, func() {
-		So(messageText, ShouldEqual, "Test message\u0000")
-	})
-	Convey("It should receive new client callback", t, func() {
-		So(newClient, ShouldEqual, true)
-	})
-	Convey("It should receive message callback", t, func() {
-		So(messageReceived, ShouldEqual, true)
-	})
-	Convey("It should receive connection closed callback", t, func() {
-		So(connectinClosed, ShouldEqual, true)
-	})
-=======
-	if messageText != "Test message\n" {
+	if messageText != "Test message\u0000" {
 		t.Error("received wrong message")
 	}
->>>>>>> 035a34bf
 }